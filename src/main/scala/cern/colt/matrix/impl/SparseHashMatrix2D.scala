package cern.colt.matrix.impl

import it.unimi.dsi.fastutil.longs.Long2DoubleOpenHashMap
import cern.colt.matrix.{Matrix1D, Matrix2D}
import scala.util.Sorting

/**
 * Sparse hashed 2-d matrix holding <tt>double</tt> elements. First see the <a
 * href="package-summary.html">package summary</a> and javadoc <a
 * href="package-tree.html">tree view</a> to get the broad picture.
 * <p>
 * <b>Implementation:</b>
 * <p>
 * Note that this implementation is not synchronized. Uses a
 * LongDoubleHashMap, which is a compact and
 * performant hashing technique.
 * <p>
 * <b>Memory requirements:</b>
 * <p>
 * Cells that
 * <ul>
 * <li>are never set to non-zero values do not use any memory.
 * <li>switch from zero to non-zero state do use memory.
 * <li>switch back from non-zero to zero state also do use memory. However,
 * their memory is automatically reclaimed from time to time. It can also
 * manually be reclaimed by calling trimToSize().
 * </ul>
 * <p>
 * worst case: <tt>memory [bytes] = (1/minLoadFactor) * nonZeros * 13</tt>. <br>
 * best case: <tt>memory [bytes] = (1/maxLoadFactor) * nonZeros * 13</tt>. <br>
 * Where <tt>nonZeros = cardinality()</tt> is the number of non-zero cells.
 * Thus, a 1000 x 1000 matrix with minLoadFactor=0.25 and maxLoadFactor=0.5 and
 * 1000000 non-zero cells consumes between 25 MB and 50 MB. The same 1000 x 1000
 * matrix with 1000 non-zero cells consumes between 25 and 50 KB.
 * <p>
 * <b>Time complexity:</b>
 * <p>
 * This class offers <i>expected</i> time complexity <tt>O(1)</tt> (i.e.
 * constant time) for the basic operations <tt>get</tt>, <tt>getQuick</tt>,
 * <tt>set</tt>, <tt>setQuick</tt> and <tt>size</tt> assuming the hash function
 * disperses the elements properly among the buckets. Otherwise, pathological
 * cases, although highly improbable, can occur, degrading performance to
 * <tt>O(N)</tt> in the worst case. As such this sparse class is expected to
 * have no worse time complexity than its dense counterpart
 * DenseMatrix2D. However, constant factors are considerably
 * larger.
 * <p>
 * Cells are internally addressed in row-major. Performance sensitive
 * applications can exploit this fact. Setting values in a loop row-by-row is
 * quicker than column-by-column, because fewer hash collisions occur. Thus
 *
 * <pre>
 * for (int row = 0; row &lt; rows; row++) {
 *     for (int column = 0; column &lt; columns; column++) {
 *         matrix.setQuick(row, column, someValue);
 *     }
 * }
 * </pre>
 *
 * is quicker than
 *
 * <pre>
 * for (int column = 0; column &lt; columns; column++) {
 *     for (int row = 0; row &lt; rows; row++) {
 *         matrix.setQuick(row, column, someValue);
 *     }
 * }
 * </pre>
 *
 * @see cern.colt.map
 * @see cern.colt.map.tdouble.OpenLongDoubleHashMap
 * @author wolfgang.hoschek@cern.ch
 * @version 1.0, 09/24/99
 *
 * @author Piotr Wendykier (piotr.wendykier@gmail.com)
 */

@specialized
@SerialVersionUID(1L)
<<<<<<< HEAD
class SparseHashMatrix2D[T: Manifest](rows: Int, columns: Int, initialCapacity: Int, loadFactor: Double) extends StrideMatrix2D[T] {
=======
class SparseHashMatrix2D[T](rows: Int, columns: Int, initialCapacity: Int, loadFactor: Double)(implicit factory: FastUtilLongMap[T], m: Manifest[T]) extends StrideMatrix2D[T] {
>>>>>>> d15c9985

  private var elementsVar = new Long2DoubleOpenHashMap(initialCapacity, loadFactor.toFloat)

  try {
    setUp(rows, columns)
  } catch {
    case exc: IllegalArgumentException => if ("matrix too large" != exc.getMessage) throw exc
  }

  /**
   * Constructs a matrix with a given number of rows and columns and default
   * memory usage. All entries are initially <tt>0</tt>.
   *
   * @param rows
   *            the number of rows the matrix shall have.
   * @param columns
   *            the number of columns the matrix shall have.
   * @throws IllegalArgumentException
   *             if
   *             <tt>rows<0 || columns<0 || (double)columns*rows > Integer.MAX_VALUE</tt>
   *             .
   */
  def this(rows: Int, columns: Int)(implicit factory: FastUtilMap[Long, T], m: Manifest[T]) {
    this(rows, columns, rows * columns / 1000, 0.35)
  }

  /**
   * Constructs a matrix with a copy of the given values. <tt>values</tt> is
   * required to have the form <tt>values[row][column]</tt> and have exactly
   * the same number of columns in every row.
   * <p>
   * The values are copied. So subsequent changes in <tt>values</tt> are not
   * reflected in the matrix, and vice-versa.
   *
   * @param values
   *            The values to be filled into the new matrix.
   * @throws IllegalArgumentException
   *             if
   *             <tt>for any 1 &lt;= row &lt; values.length: values[row].length != values[row-1].length</tt>
   *             .
   */
  def this(values: Array[Array[T]])(implicit factory: FastUtilMap[Long, T], m: Manifest[T]) {
    this(values.length, if (values.length == 0) 0 else values(0).length)
    assign(values)
  }

  /**
   * Constructs a matrix with a copy of the given indexes and values.
   *
   * @param rows
   *            the number of rows the matrix shall have.
   * @param columns
   *            the number of columns the matrix shall have.
   * @param rowIndexes
   *            row indexes
   * @param columnIndexes
   *            column indexes
   * @param values
   *            numerical values
   */
  def this(rows: Int, columns: Int, rowIndexes: Array[Int], columnIndexes: Array[Int], values: Array[T])(implicit factory: FastUtilMap[Long, T], m: Manifest[T]) {
    this(rows, columns)
    insert(rowIndexes, columnIndexes, values)
  }

  override def assignConstant(value: T) = {
    if (this.isNoView && value == 0)
      this.elementsVar.clear()
    else
      super.assignConstant(value)
    this
  }

  override def assign(source: Matrix2D[T]) = {
    if (source != this) {
      checkShape(source)
      var doFallBackAssign = true
      source match {
        case other: SparseHashMatrix2D[T] => {
          if (this.isNoView && other.isNoView) {
            this.elementsVar.clear()
            this.elementsVar.putAll(other.elementsVar.asInstanceOf[factory.MapType])    //TODO check this works as intended
            doFallBackAssign = false
          }
        }
      }
      if (doFallBackAssign) {
        elementsVar.clear()
        source.forEachNonZero(new Function3[Int, Int, T, T]() {
          def apply(row: Int, column: Int, value: T) = {
            set(row, column, value)
            value
          }
        })
      }
    }
    this
  }

  override def numNonZero = {
    if (size == elementsVar.size())
      elementsVar.size()
    else
      super.numNonZero
  }

  /**
   * Returns a new matrix that has the same elements as this matrix, but is in
   * a column-compressed form. This method creates a new object (not a view),
   * so changes in the returned matrix are NOT reflected in this matrix.
   *
   * @param sortRowIndexes
   *            if true, then row indexes in column compressed matrix are
   *            sorted
   *
   * @return this matrix in a column-compressed form
   */
  def getColumnCompressed(sortRowIndexes: Boolean): SparseCCMatrix2D[T] = {
    val keys = elementsVar.keySet()
    val nnz = numNonZero.toInt
    val rowIndexes = Array.ofDim[Int](nnz)
    val columnIndexes = Array.ofDim[Int](nnz)
    val values = Array.ofDim[T](nnz)
    val iter = keys.iterator()
    var k = 0
    while(iter.hasNext) {
      val key = iter.next().asInstanceOf[Long]
      rowIndexes(k) = (key / columns).toInt
      columnIndexes(k) = (key % columns).toInt
<<<<<<< HEAD
      values(k) = elementsVar.get(key).asInstanceOf[T]
=======
      values(k) = factory.get(elementsVar, key)
>>>>>>> d15c9985
      k += 1
    }
    new SparseCCMatrix2D[T](rows, columns, rowIndexes, columnIndexes, values, false, false, sortRowIndexes)
  }

  /**
   * Returns a new matrix that has the same elements as this matrix, but is in
   * a column-compressed modified form. This method creates a new object (not
   * a view), so changes in the returned matrix are NOT reflected in this
   * matrix.
   *
   * @return this matrix in a column-compressed modified form
   */
  def getColumnCompressedModified: SparseCCMMatrix2D[T] = {
    val A = new SparseCCMMatrix2D[T](rows, columns)
    val keys = elementsVar.keySet().toLongArray
    Sorting.quickSort(keys)
    for(key <- keys) {
      val row = (key / columns).toInt
      val column = (key % columns).toInt
<<<<<<< HEAD
      A.setQuick(row, column, elementsVar.get(key).asInstanceOf[T])
=======
      A.setQuick(row, column, factory.get(elementsVar, key))
>>>>>>> d15c9985
    }
    A
  }

  /**
   * Returns a new matrix that has the same elements as this matrix, but is in
   * a row-compressed form. This method creates a new object (not a view), so
   * changes in the returned matrix are NOT reflected in this matrix.
   *
   * @param sortColumnIndexes
   *            if true, then column indexes in row compressed matrix are
   *            sorted
   *
   * @return this matrix in a row-compressed form
   */
  def getRowCompressed(sortColumnIndexes: Boolean): SparseRCMatrix2D[T] = {
    val nnz = numNonZero.toInt
    val rowIndexes = Array.ofDim[Int](nnz)
    val columnIndexes = Array.ofDim[Int](nnz)
    val values = Array.ofDim[T](nnz)
    val keys = elementsVar.keySet().toLongArray
    Sorting.quickSort(keys)
    var k = 0
    for (key <- keys) {
      rowIndexes(k) = (key / columns).toInt
      columnIndexes(k) = (key % columns).toInt
<<<<<<< HEAD
      values(k) = elementsVar.get(key).asInstanceOf[T]
=======
      values(k) = factory.get(elementsVar, key)
>>>>>>> d15c9985
      k += 1
    }
    new SparseRCMatrix2D[T](rows, columns, rowIndexes, columnIndexes, values, sortColumnIndexes)
  }

  /**
   * Returns a new matrix that has the same elements as this matrix, but is in
   * a row-compressed modified form. This method creates a new object (not a
   * view), so changes in the returned matrix are NOT reflected in this
   * matrix.
   *
   * @return this matrix in a row-compressed modified form
   */
  def getRowCompressedModified: SparseRCMMatrix2D[T] = {
    val A = new SparseRCMMatrix2D[T](rows, columns)
    val keys = elementsVar.keySet().toLongArray
    Sorting.quickSort(keys)
    for(key <- keys) {
      val row = (key / columns).toInt
      val column = (key % columns).toInt
<<<<<<< HEAD
      A.setQuick(row, column, elementsVar.get(key).asInstanceOf[T])
=======
      A.setQuick(row, column, factory.get(elementsVar, key))
>>>>>>> d15c9985
    }
    A
  }

/*
  override def ensureCapacity(minCapacity: Int) {
    this.elements.ensureCapacity(minCapacity)
  }
*/

  override def forEachNonZero(function: Function3[Int, Int, T, T]): StrideMatrix2D[T] = {
    if (this.isNoView) {
      for(key <- elementsVar.keySet().toLongArray) {
        val row = (key / columns).toInt
        val column = (key % columns).toInt
<<<<<<< HEAD
        val oldValue = elementsVar.get(key).asInstanceOf[T]
=======
        val oldValue = factory.get(elementsVar, key)
>>>>>>> d15c9985
        val newValue = function.apply(row, column, oldValue)
        if (oldValue != newValue)
          setQuick(row, column, newValue)
      }
    }
    else {
      super.forEachNonZero(function)
    }
    this
  }

  def getQuick(row: Int, column: Int): T = {
<<<<<<< HEAD
    elementsVar.get(toRawIndex(row, column)).asInstanceOf[T]
=======
    factory.get(elementsVar, toRawIndex(row, column))
>>>>>>> d15c9985
  }

  def like2D(rows: Int, columns: Int): StrideMatrix2D[T] = {
    new SparseHashMatrix2D[T](rows, columns)
  }

  def like1D(size: Int): StrideMatrix1D[T] = new SparseMatrix1D[T](size)

  def setQuick(row: Int, column: Int, value: T) {
    synchronized {
      val index = toRawIndex(row, column).toLong
      if (value == 0)
        elementsVar.remove(index)
      else
<<<<<<< HEAD
        this.elementsVar.put(index, value.asInstanceOf[Double])
=======
         factory.put(elementsVar, index, value)
>>>>>>> d15c9985
    }
  }

  override def toString: String = {
    val builder = new StringBuilder()
    builder.append(rows).append(" x ").append(columns).append(" sparse matrix, nnz = ")
      .append(numNonZero)
      .append('\n')
    for (r <- 0 until rows; c <- 0 until columns) {
      val elem = getQuick(r, c)
      if (elem != 0) {
        builder.append('(').append(r).append(',').append(c)
          .append(')')
          .append('\t')
          .append(elem)
          .append('\n')
      }
    }
    builder.toString()
  }

  override def trimToSize() {
<<<<<<< HEAD
    elementsVar.trim()
=======
    this.elementsVar.trim() // TODO check this works
>>>>>>> d15c9985
  }

  private def insert(rowIndexes: Array[Int], columnIndexes: Array[Int], values: Array[T]) {
    val size = rowIndexes.length
    for (i <- 0 until size) {
      val value = values(i)
      val row = rowIndexes(i)
      val column = columnIndexes(i)
      if (row >= rows || column >= columns) {
        throw new IndexOutOfBoundsException("row: " + row + ", column: " + column + "rows()xcolumns()=" + rows + "x" + columns)
      }
      val index = toRawIndex(row, column).toLong
      if (value != 0) {
<<<<<<< HEAD
        elementsVar.put(index, value.asInstanceOf[Double])
=======
        factory.put(elementsVar, index, value)  //TODO fix & uncomment
>>>>>>> d15c9985
      }
      else {
        val elem = elementsVar.get(index)
        if (elem != 0) {
          elementsVar.remove(index)
        }
      }
    }
  }

  /**
   * Constructs and returns a new <i>slice view</i> representing the columns
   * of the given row. The returned view is backed by this matrix, so changes
   * in the returned view are reflected in this matrix, and vice-versa. To
   * obtain a slice view on subranges, construct a sub-ranging view (
   * <tt>viewPart(...)</tt>), then apply this method to the sub-range view.
   * <p>
   * <b>Example:</b>
   * <table border="0">
   * <tr nowrap>
   * <td valign="top">2 x 3 matrix: <br>
   * 1, 2, 3<br>
   * 4, 5, 6</td>
   * <td>viewRow(0) ==></td>
   * <td valign="top">Matrix1D of size 3:<br>
   * 1, 2, 3</td>
   * </tr>
   * </table>
   *
   * @param row
   * the row to fix.
   * @return a new slice view.
   * @throws IndexOutOfBoundsException
   *         if <tt>row < 0 || row >= rows()</tt>.
   * @see #viewColumn(int)
   */
  def viewRow(row: Int): Matrix1D[T] = {
    checkRow(row)
    new WrappedRowMatrix1D(this, row)
  }

  /**
   * Constructs and returns a new <i>slice view</i> representing the rows of
   * the given column. The returned view is backed by this matrix, so changes
   * in the returned view are reflected in this matrix, and vice-versa. To
   * obtain a slice view on subranges, construct a sub-ranging view (
   * <tt>viewPart(...)</tt>), then apply this method to the sub-range view.
   * <p>
   * <b>Example:</b>
   * <table border="0">
   * <tr nowrap>
   * <td valign="top">2 x 3 matrix: <br>
   * 1, 2, 3<br>
   * 4, 5, 6</td>
   * <td>viewColumn(0) ==></td>
   * <td valign="top">Matrix1D of size 2:<br>
   * 1, 4</td>
   * </tr>
   * </table>
   *
   * @param column
   * the column to fix.
   * @return a new slice view.
   * @throws IndexOutOfBoundsException
   *         if <tt>column < 0 || column >= columns()</tt>.
   * @see #viewRow(int)
   */
  def viewColumn(column: Int) = {
    checkColumn(column)
    viewTranspose().viewRow(column)
  }
}<|MERGE_RESOLUTION|>--- conflicted
+++ resolved
@@ -77,11 +77,7 @@
 
 @specialized
 @SerialVersionUID(1L)
-<<<<<<< HEAD
-class SparseHashMatrix2D[T: Manifest](rows: Int, columns: Int, initialCapacity: Int, loadFactor: Double) extends StrideMatrix2D[T] {
-=======
 class SparseHashMatrix2D[T](rows: Int, columns: Int, initialCapacity: Int, loadFactor: Double)(implicit factory: FastUtilLongMap[T], m: Manifest[T]) extends StrideMatrix2D[T] {
->>>>>>> d15c9985
 
   private var elementsVar = new Long2DoubleOpenHashMap(initialCapacity, loadFactor.toFloat)
 
@@ -211,11 +207,7 @@
       val key = iter.next().asInstanceOf[Long]
       rowIndexes(k) = (key / columns).toInt
       columnIndexes(k) = (key % columns).toInt
-<<<<<<< HEAD
-      values(k) = elementsVar.get(key).asInstanceOf[T]
-=======
       values(k) = factory.get(elementsVar, key)
->>>>>>> d15c9985
       k += 1
     }
     new SparseCCMatrix2D[T](rows, columns, rowIndexes, columnIndexes, values, false, false, sortRowIndexes)
@@ -236,11 +228,7 @@
     for(key <- keys) {
       val row = (key / columns).toInt
       val column = (key % columns).toInt
-<<<<<<< HEAD
-      A.setQuick(row, column, elementsVar.get(key).asInstanceOf[T])
-=======
       A.setQuick(row, column, factory.get(elementsVar, key))
->>>>>>> d15c9985
     }
     A
   }
@@ -267,11 +255,7 @@
     for (key <- keys) {
       rowIndexes(k) = (key / columns).toInt
       columnIndexes(k) = (key % columns).toInt
-<<<<<<< HEAD
-      values(k) = elementsVar.get(key).asInstanceOf[T]
-=======
       values(k) = factory.get(elementsVar, key)
->>>>>>> d15c9985
       k += 1
     }
     new SparseRCMatrix2D[T](rows, columns, rowIndexes, columnIndexes, values, sortColumnIndexes)
@@ -292,11 +276,7 @@
     for(key <- keys) {
       val row = (key / columns).toInt
       val column = (key % columns).toInt
-<<<<<<< HEAD
-      A.setQuick(row, column, elementsVar.get(key).asInstanceOf[T])
-=======
       A.setQuick(row, column, factory.get(elementsVar, key))
->>>>>>> d15c9985
     }
     A
   }
@@ -312,11 +292,7 @@
       for(key <- elementsVar.keySet().toLongArray) {
         val row = (key / columns).toInt
         val column = (key % columns).toInt
-<<<<<<< HEAD
-        val oldValue = elementsVar.get(key).asInstanceOf[T]
-=======
         val oldValue = factory.get(elementsVar, key)
->>>>>>> d15c9985
         val newValue = function.apply(row, column, oldValue)
         if (oldValue != newValue)
           setQuick(row, column, newValue)
@@ -329,11 +305,7 @@
   }
 
   def getQuick(row: Int, column: Int): T = {
-<<<<<<< HEAD
-    elementsVar.get(toRawIndex(row, column)).asInstanceOf[T]
-=======
     factory.get(elementsVar, toRawIndex(row, column))
->>>>>>> d15c9985
   }
 
   def like2D(rows: Int, columns: Int): StrideMatrix2D[T] = {
@@ -348,11 +320,7 @@
       if (value == 0)
         elementsVar.remove(index)
       else
-<<<<<<< HEAD
-        this.elementsVar.put(index, value.asInstanceOf[Double])
-=======
          factory.put(elementsVar, index, value)
->>>>>>> d15c9985
     }
   }
 
@@ -375,11 +343,7 @@
   }
 
   override def trimToSize() {
-<<<<<<< HEAD
-    elementsVar.trim()
-=======
     this.elementsVar.trim() // TODO check this works
->>>>>>> d15c9985
   }
 
   private def insert(rowIndexes: Array[Int], columnIndexes: Array[Int], values: Array[T]) {
@@ -393,11 +357,7 @@
       }
       val index = toRawIndex(row, column).toLong
       if (value != 0) {
-<<<<<<< HEAD
-        elementsVar.put(index, value.asInstanceOf[Double])
-=======
         factory.put(elementsVar, index, value)  //TODO fix & uncomment
->>>>>>> d15c9985
       }
       else {
         val elem = elementsVar.get(index)
