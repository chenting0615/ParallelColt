package cern.colt.matrix.impl

import java.{lang => jl}
import java.{util => ju}
import it.unimi.dsi.fastutil.longs._

abstract class FastUtilMap[K, V] {
  type Key = K
  type Value = V
  type BoxedKey
  type BoxedValue

  type MapType <: ju.Map[BoxedKey, BoxedValue]{def trim() : Boolean}

  def createMap(initialCapacity: Int, loadFactor: Float): MapType
  @inline def get(map: MapType, key: Key) : Value
  @inline def put(map: MapType, key: Key, value: Value) : Value
  // TODO put & get are the minimum needed to compile but other specialized methods should also be handled here

}

object FastUtilMap {

<<<<<<< HEAD
  implicit object LongDouble extends FastUtilMap[java.lang.Long, java.lang.Double] {
=======
  val m: ju.Map[java.lang.Long, java.lang.Double]  =  new Long2DoubleOpenHashMap()

  implicit object LongDouble extends FastUtilMap[Long, Double] {
    type BoxedKey = jl.Long
    type BoxedValue = jl.Double

>>>>>>> d15c9985
    type MapType = Long2DoubleOpenHashMap

    def createMap(initialCapacity: Int, loadFactor: Float) = {
      new Long2DoubleOpenHashMap(initialCapacity, loadFactor)
    }

    @inline def get(map: MapType, key: Key) : Value  = map.get(key)
    @inline def put(map: MapType, key: Key, value: Value) : Value =  map.put(key, value)

  }

<<<<<<< HEAD
  implicit object LongFloat extends FastUtilMap[java.lang.Long, java.lang.Float] {
=======
  implicit object LongFloat extends FastUtilMap[Long, Float] {
    type BoxedKey = jl.Long
    type BoxedValue = jl.Float

>>>>>>> d15c9985
    type MapType = Long2FloatOpenHashMap

    def createMap(initialCapacity: Int, loadFactor: Float) = {
      new Long2FloatOpenHashMap(initialCapacity, loadFactor)
    }

    @inline def get(map: MapType, key: Key) : Value  = map.get(key)
    @inline def put(map: MapType, key: Key, value: Value) : Value =  map.put(key, value)
  }

<<<<<<< HEAD
  implicit object LongLong extends FastUtilMap[java.lang.Long, java.lang.Long] {
=======
  implicit object LongLong extends FastUtilMap[Long, Long] {
    type BoxedKey = jl.Long
    type BoxedValue = jl.Long

>>>>>>> d15c9985
    type MapType = Long2LongOpenHashMap

    def createMap(initialCapacity: Int, loadFactor: Float) = {
      new Long2LongOpenHashMap(initialCapacity, loadFactor)
    }

    @inline def get(map: MapType, key: Key) : Value  = map.get(key)
    @inline def put(map: MapType, key: Key, value: Value) : Value =  map.put(key, value)
  }

<<<<<<< HEAD
  implicit object LongInt extends FastUtilMap[java.lang.Long, java.lang.Integer] {
=======
  implicit object LongInt extends FastUtilMap[Long, Int] {
    type BoxedKey = jl.Long
    type BoxedValue = jl.Integer

>>>>>>> d15c9985
    type MapType = Long2IntOpenHashMap

    def createMap(initialCapacity: Int, loadFactor: Float) = {
      new Long2IntOpenHashMap(initialCapacity, loadFactor)
    }

    def get(map: MapType, key: Key) : Value  = map.get(key)
    def put(map: MapType, key: Key, value: Value) : Value =  map.put(key, value)
  }

<<<<<<< HEAD
  implicit object LongObject extends FastUtilMap[java.lang.Long, AnyRef] {
=======
  implicit object LongObject extends FastUtilMap[Long, AnyRef] {
    type BoxedKey = jl.Long
    type BoxedValue = jl.Object

>>>>>>> d15c9985
    type MapType = Long2ObjectOpenHashMap[AnyRef]

    def createMap(initialCapacity: Int, loadFactor: Float) = {
      new Long2ObjectOpenHashMap[AnyRef](initialCapacity, loadFactor)
    }

    @inline def get(map: MapType, key: Key) : Value  = map.get(key)
    @inline def put(map: MapType, key: Key, value: Value) : Value =  map.put(key, value)
  }

}<|MERGE_RESOLUTION|>--- conflicted
+++ resolved
@@ -21,16 +21,12 @@
 
 object FastUtilMap {
 
-<<<<<<< HEAD
-  implicit object LongDouble extends FastUtilMap[java.lang.Long, java.lang.Double] {
-=======
   val m: ju.Map[java.lang.Long, java.lang.Double]  =  new Long2DoubleOpenHashMap()
 
   implicit object LongDouble extends FastUtilMap[Long, Double] {
     type BoxedKey = jl.Long
     type BoxedValue = jl.Double
 
->>>>>>> d15c9985
     type MapType = Long2DoubleOpenHashMap
 
     def createMap(initialCapacity: Int, loadFactor: Float) = {
@@ -42,14 +38,10 @@
 
   }
 
-<<<<<<< HEAD
-  implicit object LongFloat extends FastUtilMap[java.lang.Long, java.lang.Float] {
-=======
   implicit object LongFloat extends FastUtilMap[Long, Float] {
     type BoxedKey = jl.Long
     type BoxedValue = jl.Float
 
->>>>>>> d15c9985
     type MapType = Long2FloatOpenHashMap
 
     def createMap(initialCapacity: Int, loadFactor: Float) = {
@@ -60,14 +52,10 @@
     @inline def put(map: MapType, key: Key, value: Value) : Value =  map.put(key, value)
   }
 
-<<<<<<< HEAD
-  implicit object LongLong extends FastUtilMap[java.lang.Long, java.lang.Long] {
-=======
   implicit object LongLong extends FastUtilMap[Long, Long] {
     type BoxedKey = jl.Long
     type BoxedValue = jl.Long
 
->>>>>>> d15c9985
     type MapType = Long2LongOpenHashMap
 
     def createMap(initialCapacity: Int, loadFactor: Float) = {
@@ -78,14 +66,10 @@
     @inline def put(map: MapType, key: Key, value: Value) : Value =  map.put(key, value)
   }
 
-<<<<<<< HEAD
-  implicit object LongInt extends FastUtilMap[java.lang.Long, java.lang.Integer] {
-=======
   implicit object LongInt extends FastUtilMap[Long, Int] {
     type BoxedKey = jl.Long
     type BoxedValue = jl.Integer
 
->>>>>>> d15c9985
     type MapType = Long2IntOpenHashMap
 
     def createMap(initialCapacity: Int, loadFactor: Float) = {
@@ -96,14 +80,10 @@
     def put(map: MapType, key: Key, value: Value) : Value =  map.put(key, value)
   }
 
-<<<<<<< HEAD
-  implicit object LongObject extends FastUtilMap[java.lang.Long, AnyRef] {
-=======
   implicit object LongObject extends FastUtilMap[Long, AnyRef] {
     type BoxedKey = jl.Long
     type BoxedValue = jl.Object
 
->>>>>>> d15c9985
     type MapType = Long2ObjectOpenHashMap[AnyRef]
 
     def createMap(initialCapacity: Int, loadFactor: Float) = {
