--- conflicted
+++ resolved
@@ -28,7 +28,7 @@
         <project.build.sourceEncoding>UTF-8</project.build.sourceEncoding>
         <scala.group>org.scala-lang</scala.group>
         <scala.major.version>2.10</scala.major.version>
-        <scala.minor.version>${scala.major.version}.3-RC2</scala.minor.version>
+        <scala.minor.version>${scala.major.version}.2</scala.minor.version>
         <!-- <scala.plugin>maven-scala-plugin</scala.plugin> -->
         <!-- <scala.plugin.group>org.scala-tools</scala.plugin.group> -->
         <!-- <scala.plugin.version>2.15.2</scala.plugin.version> -->
@@ -165,8 +165,6 @@
               <configuration>
                 <recompileMode>incremental</recompileMode>
                 <useZincServer>false</useZincServer>
-<<<<<<< HEAD
-
                     <compilerPlugins>
                         <compilerPlugin>
                             <groupId>org.scala-lang.plugins</groupId>
@@ -174,13 +172,10 @@
                             <version>2.0.0-SNAPSHOT</version>
                         </compilerPlugin>
                     </compilerPlugins>
-
-=======
                       <!--<args>-->
                           <!--<arg>-deprecation</arg>-->
                           <!--<args>-feature</args>-->
                       <!--</args>-->
->>>>>>> bdb119d0
               </configuration>
 
               <executions>
